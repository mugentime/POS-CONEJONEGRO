const jwt = require('jsonwebtoken');
const databaseManager = require('../utils/databaseManager');

// Usar siempre el mismo JWT_SECRET
const JWT_SECRET = process.env.JWT_SECRET || 'conejo-negro-pos-2025';

const auth = async (req, res, next) => {
<<<<<<< HEAD
    try {
        const authHeader = req.headers.authorization;
        
        if (!authHeader) {
            return res.status(401).json({ error: 'No authorization header' });
        }
        
        const token = authHeader.replace('Bearer ', '');
        
        // TEMPORARY BYPASS - Remove in production
        if (token === 'bypass') {
            req.user = {
                userId: 'admin123',
                email: 'admin@conejo.com',
                role: 'admin',
                permissions: {
                    users: ['view', 'create', 'edit', 'delete'],
                    products: ['view', 'create', 'edit', 'delete'],
                    records: ['view', 'create', 'edit', 'delete'],
                    cashcuts: ['view', 'create', 'delete'],
                    backup: ['view', 'create', 'restore']
                }
            };
            return next();
        }
        
        if (!token) {
            return res.status(401).json({ error: 'Authentication token required' });
        }
        
        try {
            // Verificar token con el mismo secret
            const decoded = jwt.verify(token, JWT_SECRET);
            
            // Si el token es válido pero no tiene userId, agregarlo
            if (!decoded.userId && decoded.email) {
                decoded.userId = decoded._id || 'user_' + Date.now();
            }
            
            req.user = decoded;
            next();
        } catch (error) {
            console.error('JWT verification error:', error.message);
            console.error('JWT_SECRET used:', JWT_SECRET);
            return res.status(401).json({ error: 'Invalid or expired token' });
        }
    } catch (error) {
        console.error('Auth middleware error:', error);
        res.status(401).json({ error: 'Authentication failed' });
    }
};

const adminAuth = async (req, res, next) => {
    await auth(req, res, () => {
        if (req.user && req.user.role === 'admin') {
            next();
        } else {
            res.status(403).json({ error: 'Admin access required' });
        }
    });
};

module.exports = { auth, adminAuth };
=======
  try {
    const token = req.header('Authorization')?.replace('Bearer ', '');
    
    console.log('🔐 AUTH MIDDLEWARE - Token received:', token ? 'YES' : 'NO');
    
    if (!token) {
      console.log('❌ AUTH MIDDLEWARE - No token provided');
      return res.status(401).json({ error: 'No token provided' });
    }
    
    console.log('🔍 AUTH MIDDLEWARE - Verifying token...');
    const decoded = databaseManager.verifyToken(token);
    
    if (!decoded) {
      console.log('❌ AUTH MIDDLEWARE - Invalid token');
      return res.status(401).json({ error: 'Invalid token' });
    }
    
    console.log('✅ AUTH MIDDLEWARE - Token decoded:', { userId: decoded.userId, email: decoded.email, role: decoded.role });
    
    console.log('🔍 AUTH MIDDLEWARE - Looking up user by ID:', decoded.userId);
    const user = await databaseManager.getUserById(decoded.userId);
    
    if (!user) {
      console.log('❌ AUTH MIDDLEWARE - User not found by ID:', decoded.userId);
      return res.status(401).json({ error: 'User not found' });
    }
    
    if (!user.isActive) {
      console.log('❌ AUTH MIDDLEWARE - User inactive:', decoded.userId);
      return res.status(401).json({ error: 'User inactive' });
    }
    
    console.log('✅ AUTH MIDDLEWARE - User found:', { id: user._id, role: user.role, active: user.isActive });
    
    req.user = {
      userId: decoded.userId,
      email: decoded.email,
      role: decoded.role,
      permissions: user.permissions
    };
    
    console.log('✅ AUTH MIDDLEWARE - Success, proceeding to next...');
    next();
  } catch (error) {
    console.error('💥 AUTH MIDDLEWARE ERROR:', error);
    res.status(401).json({ error: 'Authentication failed', details: error.message });
  }
};

// Permission middleware functions
const canManageClients = (req, res, next) => {
  try {
    // Use permissions from user object (set during authentication)
    const permissions = req.user.permissions;
    
    // Check both canManageClients (for memberships) and canRegisterClients (legacy)
    if (!permissions.canRegisterClients && !permissions.canManageClients) {
      return res.status(403).json({ 
        error: 'Access denied', 
        message: 'You do not have permission to manage clients' 
      });
    }
    
    next();
  } catch (error) {
    console.error('Permission check error:', error);
    res.status(500).json({ error: 'Permission check failed' });
  }
};

const canViewReports = (req, res, next) => {
  try {
    // Use permissions from user object (set during authentication)
    const permissions = req.user.permissions;
    
    if (!permissions.canViewReports) {
      return res.status(403).json({ 
        error: 'Access denied', 
        message: 'You do not have permission to view reports' 
      });
    }
    
    next();
  } catch (error) {
    console.error('Permission check error:', error);
    res.status(500).json({ error: 'Permission check failed' });
  }
};

const canManageInventory = (req, res, next) => {
  try {
    // Use permissions from user object (set during authentication)
    const permissions = req.user.permissions;
    
    if (!permissions.canManageInventory) {
      return res.status(403).json({ 
        error: 'Access denied', 
        message: 'You do not have permission to manage inventory' 
      });
    }
    
    next();
  } catch (error) {
    console.error('Permission check error:', error);
    res.status(500).json({ error: 'Permission check failed' });
  }
};

const canCreateRecords = (req, res, next) => {
  try {
    const permissions = databaseManager.getPermissionsByRole(req.user.role);
    
    if (!permissions.canCreateRecords) {
      return res.status(403).json({ 
        error: 'Access denied', 
        message: 'You do not have permission to create records' 
      });
    }
    
    next();
  } catch (error) {
    console.error('Permission check error:', error);
    res.status(500).json({ error: 'Permission check failed' });
  }
};

module.exports = { 
  auth, 
  canManageClients,
  canViewReports,
  canManageInventory,
  canCreateRecords
};
>>>>>>> ddaa18f2
<|MERGE_RESOLUTION|>--- conflicted
+++ resolved
@@ -1,75 +1,7 @@
-const jwt = require('jsonwebtoken');
 const databaseManager = require('../utils/databaseManager');
 
-// Usar siempre el mismo JWT_SECRET
-const JWT_SECRET = process.env.JWT_SECRET || 'conejo-negro-pos-2025';
-
+// Simple auth middleware
 const auth = async (req, res, next) => {
-<<<<<<< HEAD
-    try {
-        const authHeader = req.headers.authorization;
-        
-        if (!authHeader) {
-            return res.status(401).json({ error: 'No authorization header' });
-        }
-        
-        const token = authHeader.replace('Bearer ', '');
-        
-        // TEMPORARY BYPASS - Remove in production
-        if (token === 'bypass') {
-            req.user = {
-                userId: 'admin123',
-                email: 'admin@conejo.com',
-                role: 'admin',
-                permissions: {
-                    users: ['view', 'create', 'edit', 'delete'],
-                    products: ['view', 'create', 'edit', 'delete'],
-                    records: ['view', 'create', 'edit', 'delete'],
-                    cashcuts: ['view', 'create', 'delete'],
-                    backup: ['view', 'create', 'restore']
-                }
-            };
-            return next();
-        }
-        
-        if (!token) {
-            return res.status(401).json({ error: 'Authentication token required' });
-        }
-        
-        try {
-            // Verificar token con el mismo secret
-            const decoded = jwt.verify(token, JWT_SECRET);
-            
-            // Si el token es válido pero no tiene userId, agregarlo
-            if (!decoded.userId && decoded.email) {
-                decoded.userId = decoded._id || 'user_' + Date.now();
-            }
-            
-            req.user = decoded;
-            next();
-        } catch (error) {
-            console.error('JWT verification error:', error.message);
-            console.error('JWT_SECRET used:', JWT_SECRET);
-            return res.status(401).json({ error: 'Invalid or expired token' });
-        }
-    } catch (error) {
-        console.error('Auth middleware error:', error);
-        res.status(401).json({ error: 'Authentication failed' });
-    }
-};
-
-const adminAuth = async (req, res, next) => {
-    await auth(req, res, () => {
-        if (req.user && req.user.role === 'admin') {
-            next();
-        } else {
-            res.status(403).json({ error: 'Admin access required' });
-        }
-    });
-};
-
-module.exports = { auth, adminAuth };
-=======
   try {
     const token = req.header('Authorization')?.replace('Bearer ', '');
     
@@ -203,5 +135,4 @@
   canViewReports,
   canManageInventory,
   canCreateRecords
-};
->>>>>>> ddaa18f2
+};